--- conflicted
+++ resolved
@@ -7,14 +7,12 @@
 documentation = "http://terhix.com/doc/json/"
 license = "MIT"
 
-<<<<<<< HEAD
+[dependencies]
+itoa = "0.1"
+
 [dev-dependencies]
 serde = "*"
 serde_json = "*"
 serde_macros = "*"
 rustc-serialize = "*"
-num-traits = "*"
-=======
-[dependencies]
-itoa = "0.1"
->>>>>>> 91445b61
+num-traits = "*"