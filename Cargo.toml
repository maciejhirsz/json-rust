--- conflicted
+++ resolved
@@ -8,16 +8,11 @@
 license = "MIT"
 
 [dependencies]
-<<<<<<< HEAD
 itoa = "0.1"
-dtoa = { git = "https://github.com/maciejhirsz/dtoa", branch = "master" }
 
 [dev-dependencies]
 serde = "*"
 serde_json = "*"
 serde_macros = "*"
 rustc-serialize = "*"
-num-traits = "*"
-=======
-itoa = "0.1"
->>>>>>> 1bf08816
+num-traits = "*"