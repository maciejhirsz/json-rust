[package]
name = "json"
version = "0.10.0"
authors = ["Maciej Hirsz <maciej.hirsz@gmail.com>"]
description = "JSON implementation in Rust"
repository = "https://github.com/maciejhirsz/json-rust"
documentation = "http://terhix.com/doc/json/"
<<<<<<< HEAD
license = "MIT/Apache-2.0"

[dependencies]
itoa = "0.1"
ftoa = "0.1"

[dev-dependencies]
serde = "*"
serde_json = "*"
serde_macros = "*"
rustc-serialize = "*"
num-traits = "*"
=======
license = "MIT/Apache-2.0"
>>>>>>> 8dbbb93b
<|MERGE_RESOLUTION|>--- conflicted
+++ resolved
@@ -5,19 +5,11 @@
 description = "JSON implementation in Rust"
 repository = "https://github.com/maciejhirsz/json-rust"
 documentation = "http://terhix.com/doc/json/"
-<<<<<<< HEAD
 license = "MIT/Apache-2.0"
-
-[dependencies]
-itoa = "0.1"
-ftoa = "0.1"
 
 [dev-dependencies]
 serde = "*"
 serde_json = "*"
 serde_macros = "*"
 rustc-serialize = "*"
-num-traits = "*"
-=======
-license = "MIT/Apache-2.0"
->>>>>>> 8dbbb93b
+num-traits = "*"