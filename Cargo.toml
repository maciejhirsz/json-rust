[package]
name = "json"
version = "0.11.6"
authors = ["Maciej Hirsz <maciej.hirsz@gmail.com>"]
description = "JSON implementation in Rust"
repository = "https://github.com/maciejhirsz/json-rust"
<<<<<<< HEAD
documentation = "http://json.rs/doc/json/"
license = "MIT/Apache-2.0"
=======
documentation = "http://terhix.com/doc/json/"
license = "MIT/Apache-2.0"

[dev-dependencies]
serde = "*"
serde_json = "*"
serde_macros = "*"
rustc-serialize = "*"
num-traits = "*"
>>>>>>> 554f13d7
<|MERGE_RESOLUTION|>--- conflicted
+++ resolved
@@ -4,11 +4,7 @@
 authors = ["Maciej Hirsz <maciej.hirsz@gmail.com>"]
 description = "JSON implementation in Rust"
 repository = "https://github.com/maciejhirsz/json-rust"
-<<<<<<< HEAD
 documentation = "http://json.rs/doc/json/"
-license = "MIT/Apache-2.0"
-=======
-documentation = "http://terhix.com/doc/json/"
 license = "MIT/Apache-2.0"
 
 [dev-dependencies]
@@ -16,5 +12,4 @@
 serde_json = "*"
 serde_macros = "*"
 rustc-serialize = "*"
-num-traits = "*"
->>>>>>> 554f13d7
+num-traits = "*"